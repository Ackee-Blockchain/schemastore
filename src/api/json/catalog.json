{
  "$schema": "http://json.schemastore.org/schema-catalog",

  "version": 1.0,
  "schemas": [
    {
      "name": "babelrc.json",
      "description": "Babel configuration file",
      "fileMatch": [ ".babelrc" ],
      "url": "http://json.schemastore.org/babelrc"
    },
    {
      "name": ".bootstraprc",
      "description": "Webpack bootstrap-loader configuration file",
      "fileMatch": [ ".bootstraprc" ],
      "url": "http://json.schemastore.org/bootstraprc"
    },
    {
      "name": "bower.json",
      "description": "Bower package description file",
      "fileMatch": [ "bower.json", ".bower.json" ],
      "url": "http://json.schemastore.org/bower"
    },
    {
      "name": ".bowerrc",
      "description": "Bower configuration file",
      "fileMatch": [ ".bowerrc" ],
      "url": "http://json.schemastore.org/bowerrc"
    },
    {
      "name": "Chrome Extension",
      "description": "Google Chrome extension manifest file",
      "url": "http://json.schemastore.org/chrome-manifest"
    },
    {
      "name": "chutzpah.json",
      "description": "Chutzpah configuration file",
      "fileMatch": [ "chutzpah.json" ],
      "url": "http://json.schemastore.org/chutzpah"
    },
    {
      "name": "coffeelint.json",
      "description": "CoffeeLint configuration file",
      "fileMatch": [ "coffeelint.json" ],
      "url": "http://json.schemastore.org/coffeelint"
    },
    {
      "name": "composer.json",
      "description": "PHP Composer configuration file",
      "fileMatch": [ "composer.json" ],
      "url": "http://json.schemastore.org/composer"
    },
    {
      "name": "component.json",
      "description": "Web component file",
      "fileMatch": [ "component.json" ],
      "url": "http://json.schemastore.org/component"
    },
    {
      "name": "config.json",
      "description": "ASP.NET project config file",
      "fileMatch": [ "config.json" ],
      "url": "http://json.schemastore.org/config"
    },
    {
      "name": "contribute.json",
      "description": "A JSON schema for open-source project contribution data by Mozilla",
      "fileMatch": [ "contribute.json" ],
      "url": "http://json.schemastore.org/contribute"
    },
    {
      "name": ".csscomb.json",
      "description": "A JSON schema CSS Comb's configuration file",
      "fileMatch": [ ".csscomb.json" ],
      "url": "http://json.schemastore.org/csscomb"
    },
    {
      "name": ".csslintrc",
      "description": "A JSON schema CSS Lint's configuration file",
      "fileMatch": [ ".csslintrc" ],
      "url": "http://json.schemastore.org/csslintrc"
    },
    {
      "name": "debugsettings.json",
      "description": "A JSON schema for the ASP.NET DebugSettings.json files",
      "fileMatch": [ "debugsettings.json" ],
      "url": "http://json.schemastore.org/launchsettings"
    },
    {
      "name": "epr-manifest.json",
      "description": "Entry Point Regulation manifest file",
      "fileMatch": [ "epr-manifest.json" ],
      "url": "http://json.schemastore.org/epr-manifest"
    },
    {
      "name": ".eslintrc",
      "description": "JSON schema for ESLint configuration files",
      "fileMatch": [ ".eslintrc", ".eslintrc.json" ],
      "url": "http://json.schemastore.org/eslintrc"
    },
    {
      "name": "global.json",
      "description": "ASP.NET global configuration file",
      "fileMatch": [ "global.json" ],
      "url": "http://json.schemastore.org/global"
    },
    {
      "name": "Grunt copy task",
      "description": "Grunt copy task configuration file",
      "fileMatch": [ "copy.json" ],
      "url": "http://json.schemastore.org/grunt-copy-task"
    },
    {
      "name": "Grunt clean task",
      "description": "Grunt clean task configuration file",
      "fileMatch": [ "clean.json" ],
      "url": "http://json.schemastore.org/grunt-clean-task"
    },
    {
      "name": "Grunt cssmin task",
      "description": "Grunt cssmin task configuration file",
      "fileMatch": [ "cssmin.json" ],
      "url": "http://json.schemastore.org/grunt-cssmin-task"
    },
    {
      "name": "Grunt JSHint task",
      "description": "Grunt JSHint task configuration file",
      "fileMatch": [ "jshint.json" ],
      "url": "http://json.schemastore.org/grunt-jshint-task"
    },
    {
      "name": "Grunt Watch task",
      "description": "Grunt Watch task configuration file",
      "fileMatch": [ "watch.json" ],
      "url": "http://json.schemastore.org/grunt-watch-task"
    },
    {
      "name": "Grunt base task",
      "description": "Schema for standard Grunt tasks",
      "fileMatch": [ "grunt/*.json", "*-tasks.json" ],
      "url": "http://json.schemastore.org/grunt-task"
    },
    {
      "name": "host-meta.json",
      "description": "Schema for host-meta JDR files",
      "fileMatch": [ "host-meta.json" ],
      "url": "http://json.schemastore.org/host-meta"
    },
    {
<<<<<<< HEAD
=======
      "name": ".htmlhintrc",
      "description": "HTML Hint configuration file",
      "fileMatch": [ ".htmlhintrc" ],
      "url": "http://json.schemastore.org/htmlhint"
    },
    {
>>>>>>> 1000527e
      "name": ".jsbeautifyrc",
      "description": "js-beautify configuration file",
      "fileMatch": [ ".jsbeautifyrc" ],
      "url": "http://json.schemastore.org/jsbeautifyrc"
    },
    {
      "name": ".jscsrc",
      "description": "JSCS configuration file",
      "fileMatch": [ ".jscsrc", "jscsrc.json" ],
      "url": "http://json.schemastore.org/jscsrc"
    },
    {
      "name": ".jshintrc",
      "description": "JSHint configuration file",
      "fileMatch": [ ".jshintrc" ],
      "url": "http://json.schemastore.org/jshintrc"
    },
    {
      "name": ".jsinspectrc",
      "description": "JSInspect configuration file",
      "fileMatch": [ ".jsinspectrc" ],
      "url": "http://json.schemastore.org/jsinspectrc"
    },
    {
      "name": "*.jsonld",
      "description": "JSON Linked Data files",
      "fileMatch": [ "*.jsonld" ],
      "url": "http://json.schemastore.org/jsonld"
    },
    {
      "name": "JSONPatch",
      "description": "JSONPatch files",
      "fileMatch": [ "*.patch" ],
      "url": "http://json.schemastore.org/json-patch"
    },
    {
      "name": "launchsettings.json",
      "description": "A JSON schema for the ASP.NET LaunchSettings.json files",
      "fileMatch": [ "launchsettings.json" ],
      "url": "http://json.schemastore.org/launchsettings"
    },
    {
      "name": "Microsoft Band Web Tile",
      "description": "Microsoft Band Web Tile manifest file",
      "url": "http://json.schemastore.org/band-manifest"
    },
    {
      "name": "news in JSON",
      "description": "A JSON Schema for ninjs by the IPTC. News and publishing information. See http://dev.iptc.org/ninjs",
      "fileMatch": [ "ninjs.json" ],
      "url": "http://json.schemastore.org/ninjs"
    },
    {
      "name": "nuget-project.json",
      "description": "JSON schema for NuGet project.json files.",
      "url": "http://json.schemastore.org/nuget-project",
      "versions": {
        "3.3.0": "http://json.schemastore.org/nuget-project-3.3.0"
      }
    },
    {
      "name": "package.json",
      "description": "NPM configuration file",
      "fileMatch": [ "package.json" ],
      "url": "http://json.schemastore.org/package"
    },
    {
      "name": "package.manifest",
      "description": "Umbraco package configuration file",
      "fileMatch": [ "package.manifest" ],
      "url": "http://json.schemastore.org/package.manifest"
    },
    {
      "name": "project.json",
      "description": "ASP.NET vNext project configuration file",
      "fileMatch": [ "project.json" ],
      "url": "http://json.schemastore.org/project",
      "versions": {
        "1.0.0-beta3": "http://json.schemastore.org/project-1.0.0-beta3",
        "1.0.0-beta4": "http://json.schemastore.org/project-1.0.0-beta4",
        "1.0.0-beta5": "http://json.schemastore.org/project-1.0.0-beta5",
        "1.0.0-beta6": "http://json.schemastore.org/project-1.0.0-beta6",
        "1.0.0-beta8": "http://json.schemastore.org/project-1.0.0-beta8"
      }
    },
    {
      "name": "project-1.0.0-beta3.json",
      "description": "ASP.NET vNext project configuration file",
      "url": "http://json.schemastore.org/project-1.0.0-beta3"
    },
    {
      "name": "project-1.0.0-beta4.json",
      "description": "ASP.NET vNext project configuration file",
      "url": "http://json.schemastore.org/project-1.0.0-beta4"
    },
    {
      "name": "project-1.0.0-beta5.json",
      "description": "ASP.NET vNext project configuration file",
      "url": "http://json.schemastore.org/project-1.0.0-beta5"
    },
    {
      "name": "project-1.0.0-beta6.json",
      "description": "ASP.NET vNext project configuration file",
      "url": "http://json.schemastore.org/project-1.0.0-beta6"
    },
    {
      "name": "project-1.0.0-beta8.json",
      "description": "ASP.NET vNext project configuration file",
      "url": "http://json.schemastore.org/project-1.0.0-beta8"
    },
    {
      "name": "*.resjson",
      "description": "Windows App localization file",
      "fileMatch": [ "*.resjson" ],
      "url": "http://json.schemastore.org/resjson"
    },
    {
      "name": "JSON Resume",
      "description": "A JSON format to describe resumes",
      "fileMatch": [ "resume.json" ],
      "url": "http://json.schemastore.org/resume"
    },
    {
      "name": "sarif.json",
      "description": "Static Analysis Results Interchange Format (SARIF)",
      "fileMatch": [ "*.sarif,*.sarif.json" ],
      "url": "http://json.schemastore.org/sarif"
    },
    {
      "name": "Schema Catalog",
      "description": "JSON Schema catalog files compatible with SchemaStore.org",
      "url": "http://json.schemastore.org/schema-catalog"
    },
    {
      "name": "settings.job",
      "description": "Azure Webjob settings file",
      "fileMatch": [ "settings.job" ],
      "url": "http://json.schemastore.org/settings.job"
    },
    {
      "name": "Source Maps v3",
      "description": "Source Map files version 3",
      "fileMatch": [ "*.map" ],
      "url": "http://json.schemastore.org/sourcemap-v3.json"
    },
    {
      "name": "Swagger API 2.0",
      "description": "Swagger API 2.0 schema",
      "url": "http://json.schemastore.org/swagger-2.0"
    },

    {
      "name": "templatsources.json",
      "description": "SideWaffle template source schema",
      "fileMatch": [ "templatesources.json" ],
      "url": "http://json.schemastore.org/templatesources.json"
    },
    {
      "name": "tsconfig.json",
      "description": "TypeScript compiler configuration file",
      "fileMatch": [ "tsconfig.json" ],
      "url": "http://json.schemastore.org/tsconfig"
    },
    {
      "name": "tsd.json",
      "description": "JSON schema for DefinatelyTyped description manager (TSD)",
      "fileMatch": [ "tsd.json" ],
      "url": "http://json.schemastore.org/tsd"
    },
    {
      "name": "tsdrc.json",
      "description": "TypeScript Definition manager (tsd) global settings file",
      "fileMatch": [ ".tsdrc" ],
      "url": "http://json.schemastore.org/tsdrc"
    },
    {
      "name": "tslint.json",
      "description": "TypeScript Lint configuration file",
      "fileMatch": [ "tslint.json" ],
      "url": "http://json.schemastore.org/tslint"
    },
    {
      "name": "Web Manifest",
      "description": "Web Appliation manifest file",
      "fileMatch": [ "manifest.json" ],
      "url": "http://json.schemastore.org/web-manifest"
    },
    {
      "name": "webjobs-list.json",
      "description": "Azure Webjob list file",
      "fileMatch": [ "webjobs-list.json" ],
      "url": "http://json.schemastore.org/webjobs-list"
    },
    {
      "name": "webjobpublishsettings.json",
      "description": "Azure Webjobs publish settings file",
      "fileMatch": [ "webjobpublishsettings.json" ],
      "url": "http://json.schemastore.org/webjob-publish-settings"
    },
    {
      "name": "xunit.runner.json",
      "description": "xUnit.net Runner Configuration File",
      "fileMatch": [ "xunit.runner.json", "*.xunit.runner.json" ],
      "url": "http://xunit.github.io/schema/v2.1-rc1/xunit.runner.schema.json"
    }
  ]
}<|MERGE_RESOLUTION|>--- conflicted
+++ resolved
@@ -147,15 +147,12 @@
       "url": "http://json.schemastore.org/host-meta"
     },
     {
-<<<<<<< HEAD
-=======
       "name": ".htmlhintrc",
       "description": "HTML Hint configuration file",
       "fileMatch": [ ".htmlhintrc" ],
       "url": "http://json.schemastore.org/htmlhint"
     },
     {
->>>>>>> 1000527e
       "name": ".jsbeautifyrc",
       "description": "js-beautify configuration file",
       "fileMatch": [ ".jsbeautifyrc" ],
