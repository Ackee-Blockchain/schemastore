{
  "title": "JSON schema for the TypeScript compiler's configuration file",
  "$schema": "http://json-schema.org/draft-04/schema#",

  "type": "object",

  "properties": {
    "compilerOptions": {
      "type": "object",
      "description": "Instructs the TypeScript compiler how to compile .ts files",
      "properties": {
        "charset": {
          "type": "string"
        },
        "codepage": {
          "type": "number",
        },
        "declaration": {
          "description": "Generates corresponding d.ts files.",
          "type": "boolean"
        },
        "diagnostics": {
          "type": "boolean"
        },
        "emitBOM": {
          "type": "boolean"
        },
        "listFiles": {
          "type": "boolean"
        },
        "locale": {
          "type": "string"
        },
        "mapRoot": {
          "description": "Specifies the location where debugger should locate map files instead of generated locations",
          "type": "string",
          "format": "uri"
        },
        "module": {
          "description": "Specify module code generation: 'CommonJS', 'Amd', 'System', or 'UMD'.",
          "enum": [ "commonjs", "amd", "umd", "system" ]
        },
        "noEmit": {
          "description": "Do not emit output.",
          "type": "boolean"
        },
        "noEmitOnError": {
          "description": "Do not emit outputs if any type checking errors were reported.",
          "type": "boolean"
        },
        "noImplicitAny": {
          "description": "Warn on expressions and declarations with an implied 'any' type.",
          "type": "boolean"
        },
        "noLib": {
          "type": "boolean"
        },
        "noLibCheck": {
          "type": "boolean"
        },
        "noResolve": {
          "type": "boolean"
        },
        "out": {
          "description": "Concatenate and emit output to single file.",
          "type": "string",
          "format": "uri"
        },
        "outDir": {
          "description": "Redirect output structure to the directory.",
          "type": "string",
          "format": "uri"
        },
        "preserveConstEnums": {
          "description": "Do not erase const enum declarations in generated code.",
          "type": "boolean"
        },
        "removeComments": {
          "description": "Do not emit comments to output.",
          "type": "boolean"
        },
        "sourceMap": {
          "description": "Generates corresponding '.map' file.",
          "type": "boolean"
        },
        "sourceRoot": {
          "description": "Specifies the location where debugger should locate TypeScript files instead of source locations.",
          "type": "string",
          "format": "uri"
        },
        "suppressImplicitAnyIndexErrors": {
          "description": "Suppress noImplicitAny errors for indexing objects lacking index signatures.",
          "type": "boolean"
        },
        "target": {
          "description": "Specify ECMAScript target version.",
          "enum": [ "es3", "es5", "es6" ],
          "default": "es3"
        },
        "watch": {
          "description": "Watch input files.",
          "type": "boolean"
        },
        "newLine": {
          "description": "Specifies the end of line sequence to be used when emitting files: 'CRLF' (dos) or 'LF' (unix).",
          "enum": [ "CRLF", "LF" ]
        },
        "noEmitHelpers": {
          "type": "boolean"
        },
        "inlineSourceMap": {
          "type": "boolean"
        },
        "inlineSources": {
          "type": "boolean"
        },
<<<<<<< HEAD
        "emitDecoratorMetadata": {
=======
        "emitDecoratorMetadata" {
>>>>>>> 12b4f13b
          "type": "boolean"
        }
      }
    },
    "files": {
      "type": "array",
      "description": "If no 'files' property is present in a tsconfig.json, the compiler defaults to including all files the containing directory and subdirectories. When a 'files' property is specified, only those files are included.",
      "items": {
        "type": "string",
        "format": "uri"
      }
    }
  }
}<|MERGE_RESOLUTION|>--- conflicted
+++ resolved
@@ -114,11 +114,7 @@
         "inlineSources": {
           "type": "boolean"
         },
-<<<<<<< HEAD
         "emitDecoratorMetadata": {
-=======
-        "emitDecoratorMetadata" {
->>>>>>> 12b4f13b
           "type": "boolean"
         }
       }
