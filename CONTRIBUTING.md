--- conflicted
+++ resolved
@@ -208,13 +208,8 @@
 Be sure that [NodeJS](https://nodejs.org) is installed. The minimum required NodeJS version is defined by the `engines` key in [package.json](package.json). Now, install dependencies and run the `new-schema` task:
 
 ```sh
-<<<<<<< HEAD
-npm install
+npm ci
 npm run new-schema
-=======
-npm ci
-npm run grunt new_schema
->>>>>>> 4303fbd9
 ```
 
 You will be prompted for the name of the schema. Once you enter your schema name, the task will:
